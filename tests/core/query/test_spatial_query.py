from dataclasses import FrozenInstanceError

import dask.dataframe as dd
import geopandas.testing
import numpy as np
import pytest
import xarray
from anndata import AnnData
from dask.dataframe.core import DataFrame as DaskDataFrame
from geopandas import GeoDataFrame
from multiscale_spatial_image import MultiscaleSpatialImage
from shapely import Polygon
from spatial_image import SpatialImage
from spatialdata._core.query.spatial_query import (
    BaseSpatialRequest,
    BoundingBoxRequest,
    bounding_box_query,
    polygon_query,
)
from spatialdata._core.spatialdata import SpatialData
from spatialdata.models import (
    Image2DModel,
    Image3DModel,
    Labels2DModel,
    Labels3DModel,
    PointsModel,
    ShapesModel,
    TableModel,
)
from spatialdata.transformations import Identity, set_transformation

from tests.conftest import _make_points, _make_squares
from tests.core.operations.test_spatialdata_operations import (
    _assert_spatialdata_objects_seem_identical,
)


def test_bounding_box_request_immutable():
    """Test that the bounding box request is immutable."""
    request = BoundingBoxRequest(
        axes=("y", "x"),
        min_coordinate=np.array([0, 0]),
        max_coordinate=np.array([10, 10]),
        target_coordinate_system="global",
    )
    isinstance(request, BaseSpatialRequest)

    # fields should be immutable
    with pytest.raises(FrozenInstanceError):
        request.axes = ("c", "y", "x")
    with pytest.raises(FrozenInstanceError):
        request.axes = ("z", "y", "x")
    with pytest.raises(FrozenInstanceError):
        request.min_coordinate = np.array([5, 5, 5])
    with pytest.raises(FrozenInstanceError):
        request.max_coordinate = np.array([5, 5, 5])


def test_bounding_box_request_only_spatial_axes():
    """Requests with axes that are not spatial should raise an error"""
    with pytest.raises(ValueError):
        _ = BoundingBoxRequest(
            axes=("c", "x"),
            min_coordinate=np.array([0, 0]),
            max_coordinate=np.array([10, 10]),
            target_coordinate_system="global",
        )


def test_bounding_box_request_wrong_number_of_coordinates():
    """Requests which specify coordinates not consistent with the axes should raise an error"""
    with pytest.raises(ValueError):
        _ = BoundingBoxRequest(
            axes=("y", "x"),
            min_coordinate=np.array([0, 0, 0]),
            max_coordinate=np.array([10, 10]),
            target_coordinate_system="global",
        )

    with pytest.raises(ValueError):
        _ = BoundingBoxRequest(
            axes=("y", "x"),
            min_coordinate=np.array([0, 0]),
            max_coordinate=np.array([10, 10, 10]),
            target_coordinate_system="global",
        )

    with pytest.raises(ValueError):
        _ = BoundingBoxRequest(
            axes=("y", "x"),
            min_coordinate=np.array([0, 0, 0]),
            max_coordinate=np.array([10, 10, 10]),
            target_coordinate_system="global",
        )


def test_bounding_box_request_wrong_coordinate_order():
    """Requests where the min coordinate is greater than the max coordinate should raise an error"""
    with pytest.raises(ValueError):
        _ = BoundingBoxRequest(
            axes=("y", "x"),
            min_coordinate=np.array([0, 10]),
            max_coordinate=np.array([10, 0]),
            target_coordinate_system="global",
        )


@pytest.mark.parametrize("is_3d", [True, False])
@pytest.mark.parametrize("is_bb_3d", [True, False])
@pytest.mark.parametrize("with_polygon_query", [True, False])
def test_query_points(is_3d: bool, is_bb_3d: bool, with_polygon_query: bool):
    """test the points bounding box_query"""
    data_x = np.array([10, 20, 20, 20])
    data_y = np.array([10, 20, 30, 30])
    data_z = np.array([100, 200, 200, 300])

    data = np.stack((data_x, data_y), axis=1)
    if is_3d:
        data = np.hstack((data, data_z.reshape(-1, 1)))
    points_element = _make_points(data)

    original_x = points_element["x"]
    original_y = points_element["y"]
    if is_3d:
        original_z = points_element["z"]

    if is_bb_3d:
        _min_coordinate = np.array([18, 25, 250])
        _max_coordinate = np.array([22, 35, 350])
        _axes = ("x", "y", "z")
    else:
        _min_coordinate = np.array([18, 25])
        _max_coordinate = np.array([22, 35])
        _axes = ("x", "y")

    if with_polygon_query:
        if is_bb_3d:
            return
        polygon = Polygon([(18, 25), (18, 35), (22, 35), (22, 25)])
        points_result = polygon_query(points_element, polygon=polygon, target_coordinate_system="global")
    else:
        points_result = bounding_box_query(
            points_element,
            axes=_axes,
            min_coordinate=_min_coordinate,
            max_coordinate=_max_coordinate,
            target_coordinate_system="global",
        )

    # Check that the correct point was selected
    if is_3d:
        if is_bb_3d:
            np.testing.assert_allclose(points_result["x"].compute(), [20])
            np.testing.assert_allclose(points_result["y"].compute(), [30])
            np.testing.assert_allclose(points_result["z"].compute(), [300])
        else:
            np.testing.assert_allclose(points_result["x"].compute(), [20, 20])
            np.testing.assert_allclose(points_result["y"].compute(), [30, 30])
            np.testing.assert_allclose(points_result["z"].compute(), [200, 300])
    else:
        np.testing.assert_allclose(points_result["x"].compute(), [20, 20])
        np.testing.assert_allclose(points_result["y"].compute(), [30, 30])

    # result should be valid points element
    PointsModel.validate(points_result)

    # original element should be unchanged
    np.testing.assert_allclose(points_element["x"].compute(), original_x)
    np.testing.assert_allclose(points_element["y"].compute(), original_y)
    if is_3d:
        np.testing.assert_allclose(points_element["z"].compute(), original_z)


def test_query_points_no_points():
    """Points bounding box query with no points in range should
    return a points element with length 0.
    """
    points_element = _make_points(np.array([[10, 10], [20, 20], [20, 30]]))
    request = bounding_box_query(
        points_element,
        axes=("x", "y"),
        min_coordinate=np.array([40, 50]),
        max_coordinate=np.array([45, 55]),
        target_coordinate_system="global",
    )
    assert request is None


# TODO: more tests can be added for spatial queries after the cases 2, 3, 4 are implemented
#  (see https://github.com/scverse/spatialdata/pull/151, also for details on more tests)
@pytest.mark.parametrize("n_channels", [1, 2, 3])
@pytest.mark.parametrize("is_labels", [True, False])
@pytest.mark.parametrize("is_3d", [True, False])
@pytest.mark.parametrize("is_bb_3d", [True, False])
@pytest.mark.parametrize("with_polygon_query", [True, False])
def test_query_raster(n_channels: int, is_labels: bool, is_3d: bool, is_bb_3d: bool, with_polygon_query: bool):
    """Apply a bounding box to a raster element."""
    if is_labels and n_channels > 1:
        # labels cannot have multiple channels, let's ignore this combination of parameters
        return

    shape = (10, 10)
    if is_3d:
        shape = (10,) + shape
    shape = (n_channels,) + shape if not is_labels else (1,) + shape

    image = np.zeros(shape)
    axes = ["y", "x"]
    if is_3d:
        image[:, 2:7, 5::, 0:5] = 1
        axes = ["z"] + axes
    else:
        image[:, 5::, 0:5] = 1

    if is_labels:
        image = np.squeeze(image, axis=0)
    else:
        axes = ["c"] + axes

    ximage = xarray.DataArray(image, dims=axes)
    model = (
        Labels3DModel
        if is_labels and is_3d
        else Labels2DModel if is_labels else Image3DModel if is_3d else Image2DModel
    )

    image_element = model.parse(image)
    image_element_multiscale = model.parse(image, scale_factors=[2, 2])

    images = [image_element, image_element_multiscale]

    for image in images:
        if is_bb_3d:
            _min_coordinate = np.array([2, 5, 0])
            _max_coordinate = np.array([7, 10, 5])
            _axes = ("z", "y", "x")
        else:
            _min_coordinate = np.array([5, 0])
            _max_coordinate = np.array([10, 5])
            _axes = ("y", "x")

        if with_polygon_query:
            if is_bb_3d:
                return
            # make a triangle whose bounding box is the same as the bounding box specified with the query
            polygon = Polygon([(0, 5), (5, 5), (5, 10)])
            image_result = polygon_query(image, polygon=polygon, target_coordinate_system="global")
        else:
            image_result = bounding_box_query(
                image,
                axes=_axes,
                min_coordinate=_min_coordinate,
                max_coordinate=_max_coordinate,
                target_coordinate_system="global",
            )

        slices = {"y": slice(5, 10), "x": slice(0, 5)}
        if is_bb_3d and is_3d:
            slices["z"] = slice(2, 7)
        expected_image = ximage.sel(**slices)

        if isinstance(image, SpatialImage):
            assert isinstance(image, SpatialImage)
            np.testing.assert_allclose(image_result, expected_image)
        elif isinstance(image, MultiscaleSpatialImage):
            assert isinstance(image_result, MultiscaleSpatialImage)
            v = image_result["scale0"].values()
            assert len(v) == 1
            xdata = v.__iter__().__next__()
            np.testing.assert_allclose(xdata, expected_image)
        else:
            raise ValueError("Unexpected type")


@pytest.mark.parametrize("is_bb_3d", [True, False])
@pytest.mark.parametrize("with_polygon_query", [True, False])
def test_query_polygons(is_bb_3d: bool, with_polygon_query: bool):
    centroids = np.array([[10, 10], [10, 80], [80, 20], [70, 60]])
    half_widths = [6] * 4
    sd_polygons = _make_squares(centroid_coordinates=centroids, half_widths=half_widths)

    if with_polygon_query:
        if is_bb_3d:
            return
        polygon = Polygon([(40, 40), (40, 100), (100, 100), (100, 40)])
        polygons_result = polygon_query(
            sd_polygons,
            polygon=polygon,
            target_coordinate_system="global",
        )
    else:
        if is_bb_3d:
            _min_coordinate = np.array([2, 40, 40])
            _max_coordinate = np.array([7, 100, 100])
            _axes = ("z", "y", "x")
        else:
            _min_coordinate = np.array([40, 40])
            _max_coordinate = np.array([100, 100])
            _axes = ("y", "x")

        polygons_result = bounding_box_query(
            sd_polygons,
            axes=_axes,
            target_coordinate_system="global",
            min_coordinate=_min_coordinate,
            max_coordinate=_max_coordinate,
        )

    assert len(polygons_result) == 1
    assert polygons_result.index[0] == 3


@pytest.mark.parametrize("is_bb_3d", [True, False])
@pytest.mark.parametrize("with_polygon_query", [True, False])
def test_query_circles(is_bb_3d: bool, with_polygon_query: bool):
    centroids = np.array([[10, 10], [10, 80], [80, 20], [70, 60]])

    sd_circles = ShapesModel.parse(centroids, geometry=0, radius=10)

    if with_polygon_query:
        if is_bb_3d:
            return
        polygon = Polygon([(40, 40), (40, 100), (100, 100), (100, 40)])
        circles_result = polygon_query(
            sd_circles,
            polygon=polygon,
            target_coordinate_system="global",
        )
    else:
        if is_bb_3d:
            _min_coordinate = np.array([2, 40, 40])
            _max_coordinate = np.array([7, 100, 100])
            _axes = ("z", "y", "x")
        else:
            _min_coordinate = np.array([40, 40])
            _max_coordinate = np.array([100, 100])
            _axes = ("y", "x")

        circles_result = bounding_box_query(
            sd_circles,
            axes=_axes,
            target_coordinate_system="global",
            min_coordinate=_min_coordinate,
            max_coordinate=_max_coordinate,
        )

    assert len(circles_result) == 1
    assert circles_result.index[0] == 3


def test_query_spatial_data(full_sdata):
    request = BoundingBoxRequest(
        target_coordinate_system="global",
        axes=("y", "x"),
        min_coordinate=np.array([2, 1]),
        max_coordinate=np.array([40, 60]),
    )
    result0 = bounding_box_query(full_sdata, **request.to_dict(), filter_table=True)
    # filter table is True by default when calling query(request)
    result1 = full_sdata.query(request, filter_table=True)
    result2 = full_sdata.query.bounding_box(**request.to_dict(), filter_table=True)

    _assert_spatialdata_objects_seem_identical(result0, result1)
    _assert_spatialdata_objects_seem_identical(result0, result2)

    polygon = Polygon([(1, 2), (60, 2), (60, 40), (1, 40)])
    result3 = polygon_query(full_sdata, polygon=polygon, target_coordinate_system="global", filter_table=True)
    result4 = full_sdata.query.polygon(polygon=polygon, target_coordinate_system="global", filter_table=True)

    _assert_spatialdata_objects_seem_identical(result0, result3)
    _assert_spatialdata_objects_seem_identical(result0, result4)


@pytest.mark.parametrize("with_polygon_query", [True, False])
def test_query_filter_table(with_polygon_query: bool):
    coords0 = np.array([[10, 10], [20, 20]])
    coords1 = np.array([[30, 30]])
    circles0 = ShapesModel.parse(coords0, geometry=0, radius=1)
    circles1 = ShapesModel.parse(coords1, geometry=0, radius=1)
    table = AnnData(shape=(3, 0))
    table.obs["region"] = ["circles0", "circles0", "circles1"]
    table.obs["instance"] = [0, 1, 0]
    table = TableModel.parse(table, region=["circles0", "circles1"], region_key="region", instance_key="instance")
    sdata = SpatialData(shapes={"circles0": circles0, "circles1": circles1}, table=table)

    if with_polygon_query:
        polygon = Polygon([(15, 15), (15, 25), (25, 25), (25, 15)])
        queried0 = polygon_query(
            sdata,
            polygon=polygon,
            target_coordinate_system="global",
            filter_table=True,
        )
        queried1 = polygon_query(
            sdata,
            polygon=polygon,
            target_coordinate_system="global",
            filter_table=False,
        )
    else:
        queried0 = sdata.query.bounding_box(
            axes=("y", "x"),
            min_coordinate=np.array([15, 15]),
            max_coordinate=np.array([25, 25]),
            filter_table=True,
            target_coordinate_system="global",
        )
        queried1 = sdata.query.bounding_box(
            axes=("y", "x"),
            min_coordinate=np.array([15, 15]),
            max_coordinate=np.array([25, 25]),
            filter_table=False,
            target_coordinate_system="global",
        )

    assert len(queried0.table) == 1
    assert len(queried1.table) == 3


def test_polygon_query_with_multipolygon(sdata_query_aggregation):
    sdata = sdata_query_aggregation
    values_sdata = SpatialData(
        shapes={"values_polygons": sdata["values_polygons"], "values_circles": sdata["values_circles"]},
        table=sdata.table,
    )
    polygon = sdata["by_polygons"].geometry.iloc[0]
    circle = sdata["by_circles"].geometry.iloc[0]
    circle_pol = circle.buffer(sdata["by_circles"].radius.iloc[0])

    queried = polygon_query(
        values_sdata,
        polygon=polygon,
        target_coordinate_system="global",
        shapes=True,
        points=False,
    )
    assert len(queried["values_polygons"]) == 4
    assert len(queried["values_circles"]) == 4
    assert len(queried.table) == 8

    multipolygon = GeoDataFrame(geometry=[polygon, circle_pol]).unary_union
    queried = polygon_query(values_sdata, polygon=multipolygon, target_coordinate_system="global")
    assert len(queried["values_polygons"]) == 8
    assert len(queried["values_circles"]) == 8
    assert len(queried.table) == 16

    multipolygon = GeoDataFrame(geometry=[polygon, polygon]).unary_union
    queried = polygon_query(values_sdata, polygon=multipolygon, target_coordinate_system="global")
    assert len(queried["values_polygons"]) == 4
    assert len(queried["values_circles"]) == 4
    assert len(queried.table) == 8

    PLOT = False
    if PLOT:
        import matplotlib.pyplot as plt

        ax = plt.gca()
        queried.pl.render_shapes("values_polygons").pl.show(ax=ax)
        queried.pl.render_shapes("values_circles").pl.show(ax=ax)
        plt.show()


@pytest.mark.parametrize("with_polygon_query", [False, True])
@pytest.mark.parametrize("name", ["image2d", "labels2d", "points_0", "circles", "multipoly", "poly"])
def test_query_affine_transformation(full_sdata, with_polygon_query: bool, name: str):
    from spatialdata import transform
    from spatialdata.transformations import Affine, set_transformation

    sdata = full_sdata.subset([name])

    theta = np.pi / 6
    t = Affine(
        np.array(
            [
                [np.cos(theta), -np.sin(theta), 100],
                [np.sin(theta), np.cos(theta), -50],
                [0, 0, 1],
            ]
        ),
        input_axes=("x", "y"),
        output_axes=("x", "y"),
    )
    set_transformation(sdata[name], transformation=t, to_coordinate_system="aligned")

    x0 = 99
    x1 = 101
    y0 = -51
    y1 = -46

    polygon = Polygon([(x0, y0), (x0, y1), (x1, y1), (x1, y0)])
    back_polygon = transform(
<<<<<<< HEAD
        ShapesModel.parse(GeoDataFrame(geometry=[polygon])), transformation=t.inverse()
=======
        ShapesModel.parse(GeoDataFrame(geometry=[polygon]), transformations={"inverse": t.inverse()}),
        to_coordinate_system="inverse",
>>>>>>> bf2a5453
    ).geometry.iloc[0]

    def _query(
        sdata: SpatialData, polygon: Polygon, target_coordinate_system: str, with_polygon_query: bool
    ) -> SpatialData:
        px0, py0, px1, py1 = polygon.bounds
        if with_polygon_query:
            return polygon_query(sdata, polygon=polygon, target_coordinate_system=target_coordinate_system)
        return bounding_box_query(
            sdata,
            axes=("x", "y"),
            target_coordinate_system=target_coordinate_system,
            min_coordinate=[px0, py0],
            max_coordinate=[px1, py1],
        )

    queried = _query(sdata, polygon=polygon, target_coordinate_system="aligned", with_polygon_query=with_polygon_query)
    queried_back = _query(
        sdata, polygon=back_polygon, target_coordinate_system="global", with_polygon_query=with_polygon_query
    )
    queried_back_vector = _query(
        sdata, polygon=back_polygon, target_coordinate_system="global", with_polygon_query=True
    )

    if name in ["image2d", "labels2d"]:
        assert np.array_equal(queried[name], queried_back[name])
    elif name in ["points_0"]:
        assert dd.assert_eq(queried[name], queried_back_vector[name])
    elif name in ["circles", "multipoly", "poly"]:
        geopandas.testing.assert_geodataframe_equal(queried[name], queried_back[name])


@pytest.mark.parametrize("with_polygon_query", [True, False])
def test_query_points_multiple_partitions(points, with_polygon_query: bool):
    p0 = points["points_0"]
    p1 = PointsModel.parse(dd.from_pandas(p0.compute(), npartitions=10))

    def _query(p: DaskDataFrame) -> DaskDataFrame:
        if with_polygon_query:
            polygon = Polygon([(-1, -1), (-1, 1), (1, 1), (1, -1)])
            return polygon_query(
                p,
                polygon=polygon,
                target_coordinate_system="global",
            )
        return bounding_box_query(
            p,
            axes=("x", "y"),
            target_coordinate_system="global",
            min_coordinate=[-1, -1],
            max_coordinate=[1, 1],
        )

    q0 = _query(p0)
    q1 = _query(p1)
    assert np.array_equal(q0.index.compute(), q1.index.compute())
    pass


@pytest.mark.parametrize("with_polygon_query", [True, False])
@pytest.mark.parametrize("name", ["image2d", "labels2d", "points_0", "circles", "multipoly", "poly"])
def test_attributes_are_copied(full_sdata, with_polygon_query: bool, name: str):
    """Test that attributes are copied over to the new spatial data object."""
    sdata = full_sdata.subset([name])

    # let's add a second transformation, to make sure that later we are not checking for the presence of default values
    set_transformation(sdata[name], transformation=Identity(), to_coordinate_system="aligned")

    old_attrs = sdata[name].attrs
    old_transform = sdata[name].attrs["transform"]

    old_attrs_value = old_attrs.copy()
    old_transform_value = old_transform.copy()

    if with_polygon_query:
        queried = polygon_query(
            sdata,
            polygon=Polygon([(-1, -1), (-1, 1), (1, 1), (1, -1)]),
            target_coordinate_system="aligned",
        )
    else:
        queried = bounding_box_query(
            sdata,
            axes=("x", "y"),
            target_coordinate_system="aligned",
            min_coordinate=[-1, -1],
            max_coordinate=[1, 1],
        )

    # check that the old attribute didn't change, neither in reference nor in value
    assert sdata[name].attrs is old_attrs
    assert sdata[name].attrs["transform"] is old_transform

    assert sdata[name].attrs == old_attrs_value
    assert sdata[name].attrs["transform"] == old_transform_value

    # check that the attributes of the queried element are not the same as the old ones
    assert sdata[name].attrs is not queried[name].attrs
    assert sdata[name].attrs["transform"] is not queried[name].attrs["transform"]
    pass<|MERGE_RESOLUTION|>--- conflicted
+++ resolved
@@ -489,12 +489,8 @@
 
     polygon = Polygon([(x0, y0), (x0, y1), (x1, y1), (x1, y0)])
     back_polygon = transform(
-<<<<<<< HEAD
-        ShapesModel.parse(GeoDataFrame(geometry=[polygon])), transformation=t.inverse()
-=======
         ShapesModel.parse(GeoDataFrame(geometry=[polygon]), transformations={"inverse": t.inverse()}),
         to_coordinate_system="inverse",
->>>>>>> bf2a5453
     ).geometry.iloc[0]
 
     def _query(
