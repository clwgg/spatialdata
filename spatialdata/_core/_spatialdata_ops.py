from __future__ import annotations

from typing import TYPE_CHECKING, Optional, Union

import anndata
import networkx as nx
import numpy as np
from anndata import AnnData

from spatialdata._core.models import TableModel

if TYPE_CHECKING:
    from spatialdata._core._spatialdata import SpatialData

from spatialdata._core.core_utils import (
    DEFAULT_COORDINATE_SYSTEM,
    SpatialElement,
    _get_transformations,
    _set_transformations,
    has_type_spatial_element,
)
from spatialdata._core.transformations import BaseTransformation, Identity, Sequence

__all__ = [
    "set_transformation",
    "get_transformation",
    "remove_transformation",
    "get_transformation_between_coordinate_systems",
    "_concatenate_tables",
    "concatenate",
]


def set_transformation(
    element: SpatialElement,
    transformation: Union[BaseTransformation, dict[str, BaseTransformation]],
    to_coordinate_system: Optional[str] = None,
    set_all: bool = False,
    write_to_sdata: Optional[SpatialData] = None,
) -> None:
    """
    Set a transformation/s to an element, in-memory or to disk.

    Parameters
    ----------
    element
        The element to set the transformation/s to.
    transformation
        The transformation/s to set.
    to_coordinate_system
        The coordinate system to set the transformation/s to. This needs to be none if multiple transformations are
        being set.
    set_all
        If True, all transformations are set. If False, only the transformation to the specified coordinate system is set.
        If True, `to_coordinate_system` needs to be None.
    write_to_sdata
        The SpatialData object to set the transformation/s to. If None, the transformation/s are set in-memory. If not
        None, the element needs to belong to the SpatialData object, and the SpatialData object needs to be backed.

    """
    if write_to_sdata is None:
        if set_all is False:
            assert isinstance(transformation, BaseTransformation)
            transformations = _get_transformations(element)
            assert transformations is not None
            if to_coordinate_system is None:
                to_coordinate_system = DEFAULT_COORDINATE_SYSTEM
            transformations[to_coordinate_system] = transformation
            _set_transformations(element, transformations)
        else:
            assert isinstance(transformation, dict)
            assert to_coordinate_system is None
            _set_transformations(element, transformation)
    else:
        if not write_to_sdata.contains_element(element):
            raise ValueError("The element is not part of the SpatialData object.")
        if not write_to_sdata.is_backed():
            raise ValueError(
                "The SpatialData object is not backed. You can either set a transformation to an element "
                "in-memory (write_to_sdata=None), or in-memory and to disk; this last case requires the element "
                "to belong to the SpatialData object that is backed."
            )
        set_transformation(element, transformation, to_coordinate_system, set_all, None)
        write_to_sdata._write_transformations_to_disk(element)


def get_transformation(
    element: SpatialElement, to_coordinate_system: Optional[str] = None, get_all: bool = False
) -> Union[BaseTransformation, dict[str, BaseTransformation]]:
    """
    Get the transformation/s of an element.

    Parameters
    ----------
    element
        The element.
    to_coordinate_system
        The coordinate system to which the transformation should be returned. If None, all transformations are returned.
    get_all
        If True, all transformations are returned. If True, `to_coordinate_system` needs to be None.

    Returns
    -------
    transformation
        The transformation, if `to_coordinate_system` is not None, otherwise a dictionary of transformations to all
        the coordinate systems.
    """
    transformations = _get_transformations(element)
    assert isinstance(transformations, dict)

    if get_all is False:
        if to_coordinate_system is None:
            to_coordinate_system = DEFAULT_COORDINATE_SYSTEM
        # get a specific transformation
        if to_coordinate_system not in transformations:
            raise ValueError(f"Transformation to {to_coordinate_system} not found")
        return transformations[to_coordinate_system]
    else:
        assert to_coordinate_system is None
        # get the dict of all the transformations
        return transformations


def remove_transformation(
    element: SpatialElement,
    to_coordinate_system: Optional[str] = None,
    remove_all: bool = False,
    write_to_sdata: Optional[SpatialData] = None,
) -> None:
    """
    Remove a transformation/s from an element, in-memory or from disk.

    Parameters
    ----------
    element
        The element to remove the transformation/s from.
    to_coordinate_system
        The coordinate system to remove the transformation/s from. If None, all transformations are removed.
    remove_all
        If True, all transformations are removed. If True, `to_coordinate_system` needs to be None.
    write_to_sdata
        The SpatialData object to remove the transformation/s from. If None, the transformation/s are removed in-memory.
        If not None, the element needs to belong to the SpatialData object, and the SpatialData object needs to be backed.
    """
    if write_to_sdata is None:
        if remove_all is False:
            transformations = _get_transformations(element)
            assert transformations is not None
            if to_coordinate_system is None:
                to_coordinate_system = DEFAULT_COORDINATE_SYSTEM
            del transformations[to_coordinate_system]
            _set_transformations(element, transformations)
        else:
            assert to_coordinate_system is None
            _set_transformations(element, {})
    else:
        if not write_to_sdata.contains_element(element):
            raise ValueError("The element is not part of the SpatialData object.")
        if not write_to_sdata.is_backed():
            raise ValueError(
                "The SpatialData object is not backed. You can either remove a transformation from an "
                "element in-memory (write_to_sdata=None), or in-memory and from disk; this last case requires the "
                "element to belong to the SpatialData object that is backed."
            )
        remove_transformation(element, to_coordinate_system, remove_all, None)
        write_to_sdata._write_transformations_to_disk(element)


def _build_transformations_graph(sdata: SpatialData) -> nx.Graph:
    g = nx.DiGraph()
    gen = sdata._gen_elements_values()
    for cs in sdata.coordinate_systems:
        g.add_node(cs)
    for e in gen:
        g.add_node(id(e))
        transformations = get_transformation(e, get_all=True)
        assert isinstance(transformations, dict)
        for cs, t in transformations.items():
            g.add_edge(id(e), cs, transformation=t)
            try:
                g.add_edge(cs, id(e), transformation=t.inverse())
            except np.linalg.LinAlgError:
                pass
    return g


def get_transformation_between_coordinate_systems(
    sdata: SpatialData,
    source_coordinate_system: Union[SpatialElement, str],
    target_coordinate_system: Union[SpatialElement, str],
    intermediate_coordinate_systems: Optional[Union[SpatialElement, str]] = None,
) -> BaseTransformation:
    """
    Get the transformation to map a coordinate system (intrinsic or extrinsic) to another one.

    Parameters
    ----------
    source_coordinate_system
        The source coordinate system. Can be a SpatialElement (intrinsic coordinate system) or a string (extrinsic
        coordinate system).
    target_coordinate_system
        The target coordinate system. Can be a SpatialElement (intrinsic coordinate system) or a string (extrinsic
        coordinate system).

    Returns
    -------
    The transformation to map the source coordinate system to the target coordinate system.
    """

    def _describe_paths(paths: list[list[Union[int, str]]]) -> str:
        paths_str = ""
        for p in paths:
            components = []
            for c in p:
                if isinstance(c, str):
                    components.append(f"{c!r}")
                else:
                    ss = [
                        f"<sdata>.{element_type}[{element_name!r}]"
                        for element_type, element_name, e in sdata._gen_elements()
                        if id(e) == c
                    ]
                    assert len(ss) == 1
                    components.append(ss[0])
            paths_str += "\n    " + " -> ".join(components)
        return paths_str

    if (
        isinstance(source_coordinate_system, str)
        and isinstance(target_coordinate_system, str)
        and source_coordinate_system == target_coordinate_system
        or id(source_coordinate_system) == id(target_coordinate_system)
    ):
        return Identity()
    else:
        g = _build_transformations_graph(sdata)
        src_node: Union[int, str]
        if has_type_spatial_element(source_coordinate_system):
            src_node = id(source_coordinate_system)
        else:
            assert isinstance(source_coordinate_system, str)
            src_node = source_coordinate_system
        tgt_node: Union[int, str]
        if has_type_spatial_element(target_coordinate_system):
            tgt_node = id(target_coordinate_system)
        else:
            assert isinstance(target_coordinate_system, str)
            tgt_node = target_coordinate_system
        paths = list(nx.all_simple_paths(g, source=src_node, target=tgt_node))
        if len(paths) == 0:
            # error 0 (we refer to this in the tests)
            raise RuntimeError("No path found between the two coordinate systems")
        elif len(paths) > 1:
            if intermediate_coordinate_systems is None:
                # if one and only one of the paths has lenght 1, we choose it straight away, otherwise we raise
                # an expection and ask the user to be more specific
                paths_with_length_1 = [p for p in paths if len(p) == 2]
                if len(paths_with_length_1) == 1:
                    path = paths_with_length_1[0]
                else:
                    # error 1
                    s = _describe_paths(paths)
                    raise RuntimeError(
                        "Multiple paths found between the two coordinate systems. Please specify an intermediate "
                        f"coordinate system. Available paths are:{s}"
                    )
            else:
                if has_type_spatial_element(intermediate_coordinate_systems):
                    intermediate_coordinate_systems = id(intermediate_coordinate_systems)
                paths = [p for p in paths if intermediate_coordinate_systems in p]
                if len(paths) == 0:
                    # error 2
                    raise RuntimeError(
                        "No path found between the two coordinate systems passing through the intermediate"
                    )
                elif len(paths) > 1:
                    # error 3
                    s = _describe_paths(paths)
                    raise RuntimeError(
                        "Multiple paths found between the two coordinate systems passing through the intermediate. "
                        f"Avaliable paths are:{s}"
                    )
                else:
                    path = paths[0]
        else:
            path = paths[0]
        transformations = []
        for i in range(len(path) - 1):
            transformations.append(g[path[i]][path[i + 1]]["transformation"])
        sequence = Sequence(transformations)
        return sequence


def _concatenate_tables(tables: list[AnnData]) -> Optional[AnnData]:
    """
    Concatenate a list of tables using AnnData.concatenate() and preserving the validity of region, region_key and instance_key

    Parameters
    ----------
    tables
        A list of tables to concatenate

    Returns
    -------
    A table with all the tables concatenated. If the list of tables is empty, None is returned.

    Notes
    -----
    Not all tables can be merged, they need to have compatible region, region_key and instance_key values. This function
    checks this and merges if possible.

    """
    if len(tables) == 0:
        return None
    if len(tables) == 1:
        return tables[0]

    # 1) if REGION is a list, REGION_KEY is a string and there is a column in the table, with that name, specifying
    # the "regions element" each key is annotating; 2) if instead REGION is a string, REGION_KEY is not used.
    #
    # In case 1), we require that each table has the same value for REGION_KEY (this assumption could be relaxed,
    # see below) and then we concatenate the table. The new concatenated column is correcly annotating the rows.
    #
    # In case 2), we require that each table has no REGION_KEY value. In such a case, contatenating the tables would
    # not add any "REGION_KEY" column, since no table has it. For this reason we add such column to each table and we
    # call it "annotated_element_merged". Such a column could be already present in the table (for instance merging a
    # table that had already been merged), so the for loop before find a unique name. I added an upper bound,
    # so if the user keeps merging the same table more than 100 times (this is bad practice anyway), then we raise an
    # exception.
    #
    # Final note, as mentioned we could relax the requirement that all the tables have the same REGION_KEY value (
    # either all the same string, either all None), but I wanted to start simple, since this covers a lot of use
    # cases already.
    MERGED_TABLES_REGION_KEY = "annotated_element_merged"
    MAX_CONCATENTAION_TABLES = 100
    for i in range(MAX_CONCATENTAION_TABLES):
        if i == 0:
            key = MERGED_TABLES_REGION_KEY
        else:
            key = f"{MERGED_TABLES_REGION_KEY}_{i}"

        all_without = True
        for table in tables:
            if key in table.obs:
                all_without = False
                break
        if all_without:
            MERGED_TABLES_REGION_KEY = key
            break

    spatialdata_attrs_found = [TableModel.ATTRS_KEY in table.uns for table in tables]
    assert all(spatialdata_attrs_found) or not any(spatialdata_attrs_found)
    if not any(spatialdata_attrs_found):
        merged_region = None
        merged_region_key = None
        merged_instance_key = None
    else:
        all_instance_keys = [table.uns[TableModel.ATTRS_KEY][TableModel.INSTANCE_KEY] for table in tables]
        assert all(all_instance_keys[0] == instance_key for instance_key in all_instance_keys)
        merged_instance_key = all_instance_keys[0]

        all_region_keys = []
        for table in tables:
            TableModel().validate(table)
            region = table.uns[TableModel.ATTRS_KEY][TableModel.REGION_KEY]
            region_key = table.uns[TableModel.ATTRS_KEY][TableModel.REGION_KEY_KEY]
            if not (
                isinstance(region, str)
                and region_key is None
                or isinstance(region, list)
                and isinstance(region_key, str)
            ):
                # this code should be never reached because the validate function should have raised an exception, but
                # let's be extra safe
                raise RuntimeError("Tables have incompatible region keys")
            if isinstance(region, list):
                all_region_keys.append(region_key)
            else:
                assert (
                    len(all_region_keys) == 0
                    or len(set(all_region_keys)) == 1
                    and all_region_keys[0] == MERGED_TABLES_REGION_KEY
                )
                table.obs[MERGED_TABLES_REGION_KEY] = region
                all_region_keys.append(MERGED_TABLES_REGION_KEY)
        if len(set(all_region_keys)) != 1:
            raise RuntimeError("Tables have incompatible region keys")
        merged_region_key = all_region_keys[0]

        all_regions = []
        for table in tables:
            region = table.uns[TableModel.ATTRS_KEY][TableModel.REGION_KEY]
            if isinstance(region, str):
                all_regions.append(region)
            else:
                all_regions.extend(region)
        all_regions = list(set(all_regions))
        merged_region = all_regions

    attr = {"region": merged_region, "region_key": merged_region_key, "instance_key": merged_instance_key}
    merged_table = anndata.concat(tables, join="outer", uns_merge="same")

    # remove the MERGED_TABLES_REGION_KEY column if it has been added (the code above either adds that column
    # to all the tables, either it doesn't add it at all)
    for table in tables:
        if MERGED_TABLES_REGION_KEY in table.obs:
            del table.obs[MERGED_TABLES_REGION_KEY]

    merged_table.uns[TableModel.ATTRS_KEY] = attr
    merged_table.obs[merged_region_key] = merged_table.obs[merged_region_key].astype("category")
    TableModel().validate(merged_table)
    return merged_table


<<<<<<< HEAD


=======
>>>>>>> 999d436c
def concatenate(sdatas: list[SpatialData], omit_table: bool = False) -> SpatialData:
    """Concatenate a list of spatial data objects.

    Parameters
    ----------
    sdatas
        The spatial data objects to concatenate.
    omit_table
        If True, the table is not concatenated. This is useful if the tables are not compatible.

    Returns
    -------
    SpatialData
        The concatenated spatial data object.
    """
    from spatialdata._core._spatialdata import SpatialData

    assert type(sdatas) == list
    assert len(sdatas) > 0
    if len(sdatas) == 1:
        return sdatas[0]

    if not omit_table:
        list_of_tables = [sdata.table for sdata in sdatas if sdata.table is not None]
        merged_table = _concatenate_tables(list_of_tables)
    else:
        merged_table = None

    merged_images = {**{k: v for sdata in sdatas for k, v in sdata.images.items()}}
    if len(merged_images) != np.sum([len(sdata.images) for sdata in sdatas]):
        raise RuntimeError("Images must have unique names across the SpatialData objects to concatenate")
    merged_labels = {**{k: v for sdata in sdatas for k, v in sdata.labels.items()}}
    if len(merged_labels) != np.sum([len(sdata.labels) for sdata in sdatas]):
        raise RuntimeError("Labels must have unique names across the SpatialData objects to concatenate")
    merged_points = {**{k: v for sdata in sdatas for k, v in sdata.points.items()}}
    if len(merged_points) != np.sum([len(sdata.points) for sdata in sdatas]):
        raise RuntimeError("Points must have unique names across the SpatialData objects to concatenate")
    merged_shapes = {**{k: v for sdata in sdatas for k, v in sdata.shapes.items()}}
    if len(merged_shapes) != np.sum([len(sdata.shapes) for sdata in sdatas]):
        raise RuntimeError("Shapes must have unique names across the SpatialData objects to concatenate")

    sdata = SpatialData(
        images=merged_images,
        labels=merged_labels,
        points=merged_points,
        shapes=merged_shapes,
        table=merged_table,
    )
    return sdata<|MERGE_RESOLUTION|>--- conflicted
+++ resolved
@@ -412,11 +412,6 @@
     return merged_table
 
 
-<<<<<<< HEAD
-
-
-=======
->>>>>>> 999d436c
 def concatenate(sdatas: list[SpatialData], omit_table: bool = False) -> SpatialData:
     """Concatenate a list of spatial data objects.
 
