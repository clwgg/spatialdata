from __future__ import annotations

import hashlib
import os
import shutil
from collections.abc import Generator
from types import MappingProxyType
from typing import Optional, Union

import zarr
from anndata import AnnData
from dask.dataframe.core import DataFrame as DaskDataFrame
from geopandas import GeoDataFrame
from multiscale_spatial_image.multiscale_spatial_image import MultiscaleSpatialImage
from ome_zarr.io import parse_url
from ome_zarr.types import JSONDict
from spatial_image import SpatialImage

from spatialdata._core._spatial_query import (
    BaseSpatialRequest,
    BoundingBoxRequest,
    _bounding_box_query_image_dict,
    _bounding_box_query_points_dict,
    _bounding_box_query_polygons_dict,
)
from spatialdata._core.core_utils import SpatialElement, get_dims
from spatialdata._core.models import (
    Image2DModel,
    Image3DModel,
    Labels2DModel,
    Labels3DModel,
    PointsModel,
    PolygonsModel,
    ShapesModel,
    TableModel,
)
from spatialdata._io.write import (
    write_image,
    write_labels,
    write_points,
    write_polygons,
    write_shapes,
    write_table,
)
from spatialdata._logging import logger

# schema for elements
Label2D_s = Labels2DModel()
Label3D_s = Labels3DModel()
Image2D_s = Image2DModel()
Image3D_s = Image3DModel()
Polygon_s = PolygonsModel()
Point_s = PointsModel()
Shape_s = ShapesModel()
Table_s = TableModel()


class SpatialData:
    """
    The SpatialData object.

    The SpatialData object is a modular container for arbitrary combinations of spatial elements. The elements
    can be accesses separately and are stored as standard types (:class:`anndata.AnnData`,
    :class:`geopandas.GeoDataFrame`, :class:`xarray.DataArray`).


    Parameters
    ----------
    images
        Dict of 2D and 3D image elements. The following parsers are available: :class:`~spatialdata.Image2DModel`,
        :class:`~spatialdata.Image3DModel`.
    labels
        Dict of 2D and 3D labels elements. Labels are regions, they can't contain annotation, but they can be
        annotated by a table. The following parsers are available: :class:`~spatialdata.Labels2DModel`,
        :class:`~spatialdata.Labels3DModel`.
    points
        Dict of points elements. Points can contain annotations. The following parsers is available:
        :class:`~spatialdata.PointsModel`.
    polygons
        Dict of 2D polygons elements. They can't contain annotation but they can be annotated
        by a table. The following parsers is available: :class:`~spatialdata.PolygonsModel`.
    shapes
        Dict of 2D shapes elements (circles, squares). Shapes are regions, they can't contain annotation but they
        can be annotated by a table. The following parsers is available: :class:`~spatialdata.ShapesModel`.
    table
        AnnData table containing annotations for regions (labels, polygons, shapes). The following parsers is
        available: :class:`~spatialdata.TableModel`.

    Notes
    -----
    The spatial elements are stored with standard types:

        - images and labels are stored as :class:`spatial_image.SpatialImage` or :class:`multiscale_spatial_image.MultiscaleSpatialImage` objects, which are respectively equivalent to :class:`xarray.DataArray` and to a :class:`datatree.DataTree` of :class:`xarray.DataArray` objects.
        - points and shapes are stored as :class:`anndata.AnnData` objects, with the spatial coordinates stored in the obsm slot.
        - polygons are stored as :class:`geopandas.GeoDataFrame`.
        - the table are stored as :class:`anndata.AnnData` objects, with the spatial coordinates stored in the obsm slot.

    The table can annotate regions (shapes, polygons or labels) and can be used to store additional information.
    Points are not regions but 0-dimensional locations. They can't be annotated by a table, but they can store
    annotation directly.

    The elements need to pass a validation step. To construct valid elements you can use the parsers that we
    provide (:class:`~spatialdata.Image2DModel`, :class:`~spatialdata.Image3DModel`, :class:`~spatialdata.Labels2DModel`, :class:`~spatialdata.Labels3DModel`, :class:`~spatialdata.PointsModel`, :class:`~spatialdata.PolygonsModel`, :class:`~spatialdata.ShapesModel`, :class:`~spatialdata.TableModel`).
    """

    _images: dict[str, Union[SpatialImage, MultiscaleSpatialImage]] = MappingProxyType({})  # type: ignore[assignment]
    _labels: dict[str, Union[SpatialImage, MultiscaleSpatialImage]] = MappingProxyType({})  # type: ignore[assignment]
    _points: dict[str, DaskDataFrame] = MappingProxyType({})  # type: ignore[assignment]
    _polygons: dict[str, GeoDataFrame] = MappingProxyType({})  # type: ignore[assignment]
    _shapes: dict[str, AnnData] = MappingProxyType({})  # type: ignore[assignment]
    _table: Optional[AnnData] = None
    path: Optional[str] = None

    def __init__(
        self,
        images: dict[str, Union[SpatialImage, MultiscaleSpatialImage]] = MappingProxyType({}),  # type: ignore[assignment]
        labels: dict[str, Union[SpatialImage, MultiscaleSpatialImage]] = MappingProxyType({}),  # type: ignore[assignment]
        points: dict[str, DaskDataFrame] = MappingProxyType({}),  # type: ignore[assignment]
        polygons: dict[str, GeoDataFrame] = MappingProxyType({}),  # type: ignore[assignment]
        shapes: dict[str, AnnData] = MappingProxyType({}),  # type: ignore[assignment]
        table: Optional[AnnData] = None,
    ) -> None:
        self.path = None
        if images is not None:
            self._images: dict[str, Union[SpatialImage, MultiscaleSpatialImage]] = {}
            for k, v in images.items():
                self._add_image_in_memory(name=k, image=v)

        if labels is not None:
            self._labels: dict[str, Union[SpatialImage, MultiscaleSpatialImage]] = {}
            for k, v in labels.items():
                self._add_labels_in_memory(name=k, labels=v)

        if polygons is not None:
            self._polygons: dict[str, GeoDataFrame] = {}
            for k, v in polygons.items():
                self._add_polygons_in_memory(name=k, polygons=v)

        if shapes is not None:
            self._shapes: dict[str, AnnData] = {}
            for k, v in shapes.items():
                self._add_shapes_in_memory(name=k, shapes=v)

        if points is not None:
            self._points: dict[str, DaskDataFrame] = {}
            for k, v in points.items():
                self._add_points_in_memory(name=k, points=v)

        if table is not None:
            Table_s.validate(table)
            self._table = table

        self._query = QueryManager(self)

    @property
    def query(self) -> QueryManager:
        return self._query

    def _add_image_in_memory(
        self, name: str, image: Union[SpatialImage, MultiscaleSpatialImage], overwrite: bool = False
    ) -> None:
        if name in self._images:
            if not overwrite:
                raise ValueError(f"Image {name} already exists in the dataset.")
            else:
                del self._images[name]
        ndim = len(get_dims(image))
        if ndim == 3:
            Image2D_s.validate(image)
            self._images[name] = image
        elif ndim == 4:
            Image3D_s.validate(image)
            self._images[name] = image
        else:
            raise ValueError("Only czyx and cyx images supported")

    def _add_labels_in_memory(
        self, name: str, labels: Union[SpatialImage, MultiscaleSpatialImage], overwrite: bool = False
    ) -> None:
        if name in self._labels:
            if not overwrite:
                raise ValueError(f"Labels {name} already exists in the dataset.")
            else:
                del self._labels[name]
        ndim = len(get_dims(labels))
        if ndim == 2:
            Label2D_s.validate(labels)
            self._labels[name] = labels
        elif ndim == 3:
            Label3D_s.validate(labels)
            self._labels[name] = labels
        else:
            raise ValueError(f"Only yx and zyx labels supported, got {ndim} dimensions")

    def _add_polygons_in_memory(self, name: str, polygons: GeoDataFrame, overwrite: bool = False) -> None:
        if name in self._polygons:
            if not overwrite:
                raise ValueError(f"Polygons {name} already exists in the dataset.")
            else:
                del self._polygons[name]
        Polygon_s.validate(polygons)
        self._polygons[name] = polygons

    def _add_shapes_in_memory(self, name: str, shapes: AnnData, overwrite: bool = False) -> None:
        if name in self._shapes:
            if not overwrite:
                raise ValueError(f"Shapes {name} already exists in the dataset.")
            else:
                del self._shapes[name]
        Shape_s.validate(shapes)
        self._shapes[name] = shapes

<<<<<<< HEAD
    def _add_points_in_memory(self, name: str, points: pa.Table, overwrite: bool = False) -> None:
=======
    def _add_points_in_memory(self, name: str, points: DaskDataFrame) -> None:
>>>>>>> b70e6250
        if name in self._points:
            if not overwrite:
                raise ValueError(f"Points {name} already exists in the dataset.")
            else:
                del self._points[name]
        Point_s.validate(points)
        self._points[name] = points

    def is_backed(self) -> bool:
        """Check if the data is backed by a Zarr storage or it is in-memory."""
        return self.path is not None

    # TODO: from a commennt from Giovanni: consolite somewhere in a future PR (luca: also _init_add_element could be cleaned)
    def _get_group_for_element(self, name: str, element_type: str) -> zarr.Group:
        store = parse_url(self.path, mode="r+").store
        root = zarr.group(store=store)
        assert element_type in ["images", "labels", "points", "polygons", "shapes"]
        element_type_group = root.require_group(element_type)
        element_group = element_type_group.require_group(name)
        return element_group

    def _init_add_element(self, name: str, element_type: str, overwrite: bool) -> zarr.Group:
        if self.path is None:
            # in the future we can relax this, but this ensures that we don't have objects that are partially backed
            # and partially in memory
            raise RuntimeError(
                "The data is not backed by a Zarr storage. In order to add new elements after "
                "initializing a SpatialData object you need to call SpatialData.write() first"
            )
        store = parse_url(self.path, mode="r+").store
        root = zarr.group(store=store)
        assert element_type in ["images", "labels", "points", "polygons", "shapes"]
        # not need to create the group for labels as it is already handled by ome-zarr-py
        if element_type != "labels":
            if element_type not in root:
                elem_group = root.create_group(name=element_type)
            else:
                elem_group = root[element_type]
        if overwrite:
            if element_type == "labels":
                if element_type in root:
                    elem_group = root[element_type]
            if name in elem_group:
                del elem_group[name]
        else:
            # bypass is to ensure that elem_group is defined. I don't want to define it as None but either having it
            # or not having it, so if the code tries to access it and it should not be there, it will raise an error
            bypass = False
            if element_type == "labels":
                if element_type in root:
                    elem_group = root[element_type]
                else:
                    bypass = True
            if not bypass:
                if name in elem_group:
                    raise ValueError(f"Element {name} already exists, use overwrite=True to overwrite it")

        if element_type != "labels":
            return elem_group
        else:
            return root

    def _locate_spatial_element(self, element: SpatialElement) -> tuple[str, str]:
        found: list[SpatialElement] = []
        found_element_type: str = ""
        found_element_name: str = ""
        for element_type in ["images", "labels", "points", "polygons", "shapes"]:
            for element_name, element_value in getattr(self, element_type).items():
                if id(element_value) == id(element):
                    found.append(element_value)
                    found_element_type = element_type
                    found_element_name = element_name
        if len(found) == 0:
            raise ValueError("Element not found in the SpatialData object.")
        elif len(found) > 1:
            raise ValueError("Element found multiple times in the SpatialData object.")
        return found_element_name, found_element_type

    def contains_element(self, element: SpatialElement) -> bool:
        try:
            self._locate_spatial_element(element)
            return True
        except ValueError:
            return False

    def _write_transformations_to_disk(self, element: SpatialElement) -> None:
        from spatialdata._core._spatialdata_ops import get_transformation

        transformations = get_transformation(element, get_all=True)
        assert isinstance(transformations, dict)
        found_element_name, found_element_type = self._locate_spatial_element(element)

        if self.path is not None:
            group = self._get_group_for_element(name=found_element_name, element_type=found_element_type)
            axes = get_dims(element)
            if isinstance(element, SpatialImage) or isinstance(element, MultiscaleSpatialImage):
                from spatialdata._io.write import (
                    overwrite_coordinate_transformations_raster,
                )

                overwrite_coordinate_transformations_raster(group=group, axes=axes, transformations=transformations)
            elif isinstance(element, pa.Table) or isinstance(element, GeoDataFrame) or isinstance(element, AnnData):
                from spatialdata._io.write import (
                    overwrite_coordinate_transformations_non_raster,
                )

                overwrite_coordinate_transformations_non_raster(group=group, axes=axes, transformations=transformations)
            else:
                raise ValueError("Unknown element type")

    def filter_by_coordinate_system(self, coordinate_system: str) -> SpatialData:
        """
        Filter the SpatialData by a coordinate system.
        
        This returns a SpatialData object with the elements containing
        a transformation mapping to the specified coordinate system.

        Parameters
        ----------
        coordinate_system
            The coordinate system to filter by.

        Returns
        -------
        The filtered SpatialData.
        """
        from spatialdata._core._spatialdata_ops import get_transformation

        elements: dict[str, dict[str, SpatialElement]] = {}
        for element_type, element_name, element in self._gen_elements():
            transformations = get_transformation(element, get_all=True)
            assert isinstance(transformations, dict)
            if coordinate_system in transformations:
                if element_type not in elements:
                    elements[element_type] = {}
                elements[element_type][element_name] = element
        return SpatialData(**elements, table=self.table)

    def transform_element_to_coordinate_system(
        self, element: SpatialElement, target_coordinate_system: str
    ) -> SpatialElement:
        """
        Transform an element to a given coordinate system.

        Parameters
        ----------
        element
            The element to transform.
        target_coordinate_system
            The target coordinate system.

        Returns
        -------
        The transformed element.
        """
        from spatialdata._core._spatialdata_ops import (
            get_transformation_between_coordinate_systems,
        )

        t = get_transformation_between_coordinate_systems(self, element, target_coordinate_system)
        transformed = t.transform(element)
        return transformed

    def transform_to_coordinate_system(
        self, target_coordinate_system: str, filter_by_coordinate_system: bool = True
    ) -> SpatialData:
        """
        Transform the SpatialData to a given coordinate system.

        Parameters
        ----------
        target_coordinate_system
            The target coordinate system.
        filter_by_coordinate_system
            Whether to filter the SpatialData by the target coordinate system before transforming.
            If set to True, only elements with a coordinate transforming to the specified coordinate system
            will be present in the returned SpatialData object. Default value is True.

        Returns
        -------
        The transformed SpatialData.
        """
        if filter_by_coordinate_system:
            sdata = self.filter_by_coordinate_system(target_coordinate_system)
        else:
            sdata = self
        elements: dict[str, dict[str, SpatialElement]] = {}
        for element_type, element_name, element in sdata._gen_elements():
            transformed = sdata.transform_element_to_coordinate_system(element, target_coordinate_system)
            if element_type not in elements:
                elements[element_type] = {}
            elements[element_type][element_name] = transformed
        return SpatialData(**elements, table=sdata.table)

    def add_image(
        self,
        name: str,
        image: Union[SpatialImage, MultiscaleSpatialImage],
        storage_options: Optional[Union[JSONDict, list[JSONDict]]] = None,
        overwrite: bool = False,
        _add_in_memory: bool = True,
    ) -> None:
        """
        Add an image to the SpatialData object.

        Parameters
        ----------
        name
            Key to the element inside the SpatialData object.
        image
            The image to add, the object needs to pass validation (see :class:`~spatialdata.Image2DModel` and :class:`~spatialdata.Image3DModel`).
        storage_options
            Storage options for the Zarr storage.
            See https://zarr.readthedocs.io/en/stable/api/storage.html for more details.
        overwrite
            If True, overwrite the element if it already exists.
        _add_in_memory
            Internal flag, to differentiate between an element added by the user and an element saved to disk by
            write method.

        Notes
        -----
        If the SpatialData object is backed by a Zarr storage, the image will be written to the Zarr storage.
        """
        if _add_in_memory:
            self._add_image_in_memory(name=name, image=image, overwrite=overwrite)
        if self.is_backed():
            elem_group = self._init_add_element(name=name, element_type="images", overwrite=overwrite)
            write_image(
                image=self.images[name],
                group=elem_group,
                name=name,
                storage_options=storage_options,
            )
            # reload the image from the Zarr storage so that now the element is lazy loaded, and most importantly,
            # from the correct storage
            from spatialdata._io.read import _read_multiscale

            assert elem_group.path == "images"
            path = os.path.join(elem_group.store.path, "images", name)
            image = _read_multiscale(path, raster_type="image")
            self._add_image_in_memory(name=name, image=image, overwrite=True)

    def add_labels(
        self,
        name: str,
        labels: Union[SpatialImage, MultiscaleSpatialImage],
        storage_options: Optional[Union[JSONDict, list[JSONDict]]] = None,
        overwrite: bool = False,
        _add_in_memory: bool = True,
    ) -> None:
        """
        Add labels to the SpatialData object.

        Parameters
        ----------
        name
            Key to the element inside the SpatialData object.
        labels
            The labels (masks) to add, the object needs to pass validation (see :class:`~spatialdata.Labels2DModel` and :class:`~spatialdata.Labels3DModel`).
        storage_options
            Storage options for the Zarr storage.
            See https://zarr.readthedocs.io/en/stable/api/storage.html for more details.
        overwrite
            If True, overwrite the element if it already exists.
        _add_in_memory
            Internal flag, to differentiate between an element added by the user and an element saved to disk by
            write method.

        Notes
        -----
        If the SpatialData object is backed by a Zarr storage, the image will be written to the Zarr storage.
        """
        if _add_in_memory:
            self._add_labels_in_memory(name=name, labels=labels, overwrite=overwrite)
        if self.is_backed():
            elem_group = self._init_add_element(name=name, element_type="labels", overwrite=overwrite)
            write_labels(
                labels=self.labels[name],
                group=elem_group,
                name=name,
                storage_options=storage_options,
            )
            # reload the labels from the Zarr storage so that now the element is lazy loaded, and most importantly,
            # from the correct storage
            from spatialdata._io.read import _read_multiscale

            # just a check to make sure that things go as expected
            assert elem_group.path == ""
            path = os.path.join(elem_group.store.path, "labels", name)
            labels = _read_multiscale(path, raster_type="labels")
            self._add_labels_in_memory(name=name, labels=labels, overwrite=True)

    def add_points(
        self,
        name: str,
        points: DaskDataFrame,
        overwrite: bool = False,
        _add_in_memory: bool = True,
    ) -> None:
        """
        Add points to the SpatialData object.

        Parameters
        ----------
        name
            Key to the element inside the SpatialData object.
        points
            The points to add, the object needs to pass validation (see :class:`spatialdata.PointsModel`).
        storage_options
            Storage options for the Zarr storage.
            See https://zarr.readthedocs.io/en/stable/api/storage.html for more details.
        overwrite
            If True, overwrite the element if it already exists.
        _add_in_memory
            Internal flag, to differentiate between an element added by the user and an element saved to disk by
            write method.

        Notes
        -----
        If the SpatialData object is backed by a Zarr storage, the image will be written to the Zarr storage.
        """
        if _add_in_memory:
            self._add_points_in_memory(name=name, points=points, overwrite=overwrite)
        if self.is_backed():
            elem_group = self._init_add_element(name=name, element_type="points", overwrite=overwrite)
            write_points(
                points=self.points[name],
                group=elem_group,
                name=name,
            )
            # reload the points from the Zarr storage so that now the element is lazy loaded, and most importantly,
            # from the correct storage
            from spatialdata._io.read import _read_points

            points = _read_points(store=elem_group.store)
            self._add_points_in_memory(name=name, points=points, overwrite=True)

    def add_polygons(
        self,
        name: str,
        polygons: GeoDataFrame,
        overwrite: bool = False,
        _add_in_memory: bool = True,
    ) -> None:
        """
        Add polygons to the SpatialData object.

        Parameters
        ----------
        name
            Key to the element inside the SpatialData object.
        polygons
            The polygons to add, the object needs to pass validation (see :class:`~spatialdata.PolygonsModel`).
        storage_options
            Storage options for the Zarr storage.
            See https://zarr.readthedocs.io/en/stable/api/storage.html for more details.
        overwrite
            If True, overwrite the element if it already exists.
        _add_in_memory
            Internal flag, to differentiate between an element added by the user and an element saved to disk by
            write method.

        Notes
        -----
        If the SpatialData object is backed by a Zarr storage, the image will be written to the Zarr storage.
        """
        if _add_in_memory:
            self._add_polygons_in_memory(name=name, polygons=polygons, overwrite=overwrite)
        if self.is_backed():
            elem_group = self._init_add_element(name=name, element_type="polygons", overwrite=overwrite)
            write_polygons(
                polygons=self.polygons[name],
                group=elem_group,
                name=name,
            )
            # no reloading of the file storage since the GeoDataFrame is not lazy loaded

    def add_shapes(
        self,
        name: str,
        shapes: AnnData,
        overwrite: bool = False,
        _add_in_memory: bool = True,
    ) -> None:
        """
        Add shapes to the SpatialData object.

        Parameters
        ----------
        name
            Key to the element inside the SpatialData object.
        shapes
            The shapes to add, the object needs to pass validation (see :class:`~spatialdata.ShapesModel`).
        storage_options
            Storage options for the Zarr storage.
            See https://zarr.readthedocs.io/en/stable/api/storage.html for more details.
        overwrite
            If True, overwrite the element if it already exists.
        _add_in_memory
            Internal flag, to differentiate between an element added by the user and an element saved to disk by
            write method.

        Notes
        -----
        If the SpatialData object is backed by a Zarr storage, the image will be written to the Zarr storage.
        """
        if _add_in_memory:
            self._add_shapes_in_memory(name=name, shapes=shapes, overwrite=overwrite)
        if self.is_backed():
            elem_group = self._init_add_element(name=name, element_type="shapes", overwrite=overwrite)
            write_shapes(
                shapes=self.shapes[name],
                group=elem_group,
                name=name,
            )
            # no reloading of the file storage since the AnnData is not lazy loaded

    def write(
        self, file_path: str, storage_options: Optional[Union[JSONDict, list[JSONDict]]] = None, overwrite: bool = False
    ) -> None:
        """Write the SpatialData object to Zarr."""

        if self.is_backed():
            if self.path == file_path:
                raise ValueError("Can't overwrite the original file")
            elif self.path != file_path and self.path is not None:
                logger.info(f"The Zarr file used for backing will now change from {self.path} to {file_path}")

        if not overwrite and parse_url(file_path, mode="r") is not None:
            raise ValueError("The Zarr store already exists. Use overwrite=True to overwrite the store.")
        else:
            if os.path.isdir(file_path):
                shutil.rmtree(file_path)
            store = parse_url(file_path, mode="w").store
            root = zarr.group(store=store)
            store.close()

        self.path = file_path
        try:
            if len(self.images):
                root.create_group(name="images")
                # add_image will delete and replace the same key in self.images, so we need to make a copy of the
                # keys. Same for the other elements
                keys = list(self.images.keys())
                for el in keys:
                    self.add_image(
                        name=el, image=self.images[el], storage_options=storage_options, _add_in_memory=False
                    )

            if len(self.labels):
                root.create_group(name="labels")
                keys = list(self.labels.keys())
                for el in keys:
                    self.add_labels(
                        name=el, labels=self.labels[el], storage_options=storage_options, _add_in_memory=False
                    )

            if len(self.points):
                root.create_group(name="points")
                keys = list(self.points.keys())
                for el in keys:
                    self.add_points(name=el, points=self.points[el], _add_in_memory=False)

            if len(self.polygons):
                root.create_group(name="polygons")
                keys = list(self.polygons.keys())
                for el in keys:
                    self.add_polygons(name=el, polygons=self.polygons[el], _add_in_memory=False)

            if len(self.shapes):
                root.create_group(name="shapes")
                keys = list(self.shapes.keys())
                for el in keys:
                    self.add_shapes(name=el, shapes=self.shapes[el], _add_in_memory=False)

            if self.table is not None:
                elem_group = root.create_group(name="table")
                write_table(table=self.table, group=elem_group, name="table")
        except Exception as e:  # noqa: B902
            self.path = None
            raise e

    @property
    def table(self) -> AnnData:
        """
        Return the table.

        Returns
        -------
        The table.
        """
        return self._table

    @staticmethod
    def read(file_path: str) -> SpatialData:
        from spatialdata._io.read import read_zarr

        sdata = read_zarr(file_path)
        return sdata

    @property
    def images(self) -> dict[str, Union[SpatialImage, MultiscaleSpatialImage]]:
        """Return images as a Dict of name to image data."""
        return self._images

    @property
    def labels(self) -> dict[str, Union[SpatialImage, MultiscaleSpatialImage]]:
        """Return labels as a Dict of name to label data."""
        return self._labels

    @property
    def points(self) -> dict[str, DaskDataFrame]:
        """Return points as a Dict of name to point data."""
        return self._points

    @property
    def polygons(self) -> dict[str, GeoDataFrame]:
        """Return polygons as a Dict of name to polygon data."""
        return self._polygons

    @property
    def shapes(self) -> dict[str, AnnData]:
        """Return shapes as a Dict of name to shape data."""
        return self._shapes

    @property
    def coordinate_systems(self) -> list[str]:
        from spatialdata._core._spatialdata_ops import get_transformation

        all_cs = set()
        gen = self._gen_elements_values()
        for obj in gen:
            transformations = get_transformation(obj, get_all=True)
            assert isinstance(transformations, dict)
            for cs in transformations:
                all_cs.add(cs)
        return list(all_cs)

    def _non_empty_elements(self) -> list[str]:
        """Get the names of the elements that are not empty.

        Returns
        -------
        non_empty_elements
            The names of the elements that are not empty.
        """
        all_elements = ["images", "labels", "points", "polygons", "shapes", "table"]
        return [
            element
            for element in all_elements
            if (getattr(self, element) is not None) and (len(getattr(self, element)) > 0)
        ]

    def __repr__(self) -> str:
        return self._gen_repr()

    def _gen_repr(
        self,
    ) -> str:
        """
        Generate a string representation of the SpatialData object.
        Returns
        -------
            The string representation of the SpatialData object.
        """

        def rreplace(s: str, old: str, new: str, occurrence: int) -> str:
            li = s.rsplit(old, occurrence)
            return new.join(li)

        def h(s: str) -> str:
            return hashlib.md5(repr(s).encode()).hexdigest()

        descr = "SpatialData object with:"

        non_empty_elements = self._non_empty_elements()
        last_element_index = len(non_empty_elements) - 1
        for attr_index, attr in enumerate(non_empty_elements):
            last_attr = True if (attr_index == last_element_index) else False
            attribute = getattr(self, attr)

            descr += f"\n{h('level0')}{attr.capitalize()}"
            if isinstance(attribute, AnnData):
                descr += f"{h('empty_line')}"
                descr_class = attribute.__class__.__name__
                descr += f"{h('level1.0')}{attribute!r}: {descr_class} {attribute.shape}"
                descr = rreplace(descr, h("level1.0"), "    └── ", 1)
            else:
                for k, v in attribute.items():
                    descr += f"{h('empty_line')}"
                    descr_class = v.__class__.__name__
                    if attr == "shapes":
                        descr += (
                            f"{h(attr + 'level1.1')}{k!r}: {descr_class} with `.osbm['spatial']` "
                            f"{v.obsm['spatial'].shape}"
                        )
                    elif attr == "polygons":
                        descr += f"{h(attr + 'level1.1')}{k!r}: {descr_class} " f"shape: {v.shape} (2D polygons)"
                    elif attr == "points":
                        if len(v) > 0:
                            n = len(get_dims(v))
                            dim_string = f"({n}D points)"
                        else:
                            dim_string = ""
                        if descr_class == "Table":
                            descr_class = "pyarrow.Table"
                        descr += f"{h(attr + 'level1.1')}{k!r}: {descr_class} " f"shape: {v.shape} {dim_string}"
                    else:
                        if isinstance(v, SpatialImage):
                            descr += f"{h(attr + 'level1.1')}{k!r}: {descr_class}[{''.join(v.dims)}] {v.shape}"
                        elif isinstance(v, MultiscaleSpatialImage):
                            shapes = []
                            dims: Optional[str] = None
                            for pyramid_level in v.keys():
                                dataset_names = list(v[pyramid_level].keys())
                                assert len(dataset_names) == 1
                                dataset_name = dataset_names[0]
                                vv = v[pyramid_level][dataset_name]
                                shape = vv.shape
                                if dims is None:
                                    dims = "".join(vv.dims)
                                shapes.append(shape)
                            descr += (
                                f"{h(attr + 'level1.1')}{k!r}: {descr_class}[{dims}] " f"{', '.join(map(str, shapes))}"
                            )
                        else:
                            raise TypeError(f"Unknown type {type(v)}")
            if last_attr is True:
                descr = descr.replace(h("empty_line"), "\n  ")
            else:
                descr = descr.replace(h("empty_line"), "\n│ ")

        descr = rreplace(descr, h("level0"), "└── ", 1)
        descr = descr.replace(h("level0"), "├── ")

        for attr in ["images", "labels", "points", "polygons", "table", "shapes"]:
            descr = rreplace(descr, h(attr + "level1.1"), "    └── ", 1)
            descr = descr.replace(h(attr + "level1.1"), "    ├── ")
        return descr

    def _gen_elements_values(self) -> Generator[SpatialElement, None, None]:
        for element_type in ["images", "labels", "points", "polygons", "shapes"]:
            d = getattr(SpatialData, element_type).fget(self)
            yield from d.values()

    def _gen_elements(self) -> Generator[tuple[str, str, SpatialElement], None, None]:
        for element_type in ["images", "labels", "points", "polygons", "shapes"]:
            d = getattr(SpatialData, element_type).fget(self)
            for k, v in d.items():
                yield element_type, k, v


class QueryManager:
    """Perform queries on SpatialData objects"""

    def __init__(self, sdata: SpatialData):
        self._sdata = sdata

    def bounding_box(self, request: BoundingBoxRequest) -> SpatialData:
        """Perform a bounding box query on the SpatialData object.

        Parameters
        ----------
        request
            The bounding box request.

        Returns
        -------
        The SpatialData object containing the requested data.
        Elements with no valid data are omitted.
        """
        requested_points = _bounding_box_query_points_dict(points_dict=self._sdata.points, request=request)
        requested_images = _bounding_box_query_image_dict(image_dict=self._sdata.images, request=request)
        requested_polygons = _bounding_box_query_polygons_dict(polygons_dict=self._sdata.polygons, request=request)

        return SpatialData(
            points=requested_points,
            images=requested_images,
            polygons=requested_polygons,
            shapes=self._sdata.shapes,
            table=self._sdata.table,
        )

    def __call__(self, request: BaseSpatialRequest) -> SpatialData:
        if isinstance(request, BoundingBoxRequest):
            return self.bounding_box(request)
        else:
            raise TypeError("unknown request type")<|MERGE_RESOLUTION|>--- conflicted
+++ resolved
@@ -210,11 +210,7 @@
         Shape_s.validate(shapes)
         self._shapes[name] = shapes
 
-<<<<<<< HEAD
-    def _add_points_in_memory(self, name: str, points: pa.Table, overwrite: bool = False) -> None:
-=======
-    def _add_points_in_memory(self, name: str, points: DaskDataFrame) -> None:
->>>>>>> b70e6250
+    def _add_points_in_memory(self, name: str, points: DaskDataFrame, overwrite: bool = False) -> None:
         if name in self._points:
             if not overwrite:
                 raise ValueError(f"Points {name} already exists in the dataset.")
@@ -328,7 +324,7 @@
     def filter_by_coordinate_system(self, coordinate_system: str) -> SpatialData:
         """
         Filter the SpatialData by a coordinate system.
-        
+
         This returns a SpatialData object with the elements containing
         a transformation mapping to the specified coordinate system.
 
