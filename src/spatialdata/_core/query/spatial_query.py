--- conflicted
+++ resolved
@@ -149,15 +149,18 @@
     element: SpatialElement, target_coordinate_system: str
 ) -> tuple[ArrayLike, tuple[str, ...], tuple[str, ...]]:
     """
-    Get the transformation (ignoring c) from the element's intrinsic coordinate system to the query coordinate space.
-
+    Get the transformation matrix and the transformation's axes (ignoring `c`).
+
+    The transformation is the one from the element's intrinsic coordinate system to the query coordinate space.
     Note that the axes which specify the query shape are not necessarily the same as the axes that are output of the
     transformation
 
     Parameters
     ----------
     element
+        SpatialData element to be transformed.
     target_coordinate_system
+        The target coordinate system for the transformation.
 
     Returns
     -------
@@ -187,19 +190,24 @@
     max_coordinate: ArrayLike,
     output_axes_without_c: tuple[str, ...],
 ) -> tuple[tuple[str, ...], ArrayLike, ArrayLike]:
-    """Adjust the bounding box to the real axes of the transformation."""
+    """
+    Adjust the bounding box to the real axes of the transformation.
+
+    The bounding box is defined by the user and it's axes may not coincide with the axes of the transformation.
+    """
     if set(axes) != set(output_axes_without_c):
         axes_only_in_bb = set(axes) - set(output_axes_without_c)
         axes_only_in_output = set(output_axes_without_c) - set(axes)
 
-        # let's remove from the bounding box whose axes that are not in the output axes
+        # let's remove from the bounding box whose axes that are not in the output axes (e.g. querying 2D points with a
+        # 3D bounding box)
         indices_to_remove_from_bb = [axes.index(ax) for ax in axes_only_in_bb]
         axes = tuple([ax for ax in axes if ax not in axes_only_in_bb])
         min_coordinate = np.delete(min_coordinate, indices_to_remove_from_bb)
         max_coordinate = np.delete(max_coordinate, indices_to_remove_from_bb)
 
         # if there are axes in the output axes that are not in the bounding box, we need to add them to the bounding box
-        # with a huge range
+        # with a range that includes everything (e.g. querying 3D points with a 2D bounding box)
         for ax in axes_only_in_output:
             axes = axes + (ax,)
             M = np.finfo(np.float32).max - 1
@@ -440,77 +448,6 @@
     return SpatialData(**new_elements, table=table)
 
 
-def _get_axes_of_tranformation(
-    element: SpatialElement, target_coordinate_system: str
-) -> tuple[ArrayLike, tuple[str, ...], tuple[str, ...]]:
-    """
-    Get the transformation matrix and the transformation's axes (ignoring `c`).
-
-    The transformation is the one from the element's intrinsic coordinate system to the query coordinate space.
-    Note that the axes which specify the query shape are not necessarily the same as the axes that are output of the
-    transformation
-
-    Parameters
-    ----------
-    element
-        SpatialData element to be transformed.
-    target_coordinate_system
-        The target coordinate system for the transformation.
-
-    Returns
-    -------
-    m_without_c
-        The transformation from the element's intrinsic coordinate system to the query coordinate space, without the
-        "c" axis.
-    input_axes_without_c
-        The axes of the element's intrinsic coordinate system, without the "c" axis.
-    output_axes_without_c
-        The axes of the query coordinate system, without the "c" axis.
-
-    """
-    from spatialdata.transformations import get_transformation
-
-    transform_to_query_space = get_transformation(element, to_coordinate_system=target_coordinate_system)
-    assert isinstance(transform_to_query_space, BaseTransformation)
-    m = _get_affine_for_element(element, transform_to_query_space)
-    input_axes_without_c = tuple([ax for ax in m.input_axes if ax != "c"])
-    output_axes_without_c = tuple([ax for ax in m.output_axes if ax != "c"])
-    m_without_c = m.to_affine_matrix(input_axes=input_axes_without_c, output_axes=output_axes_without_c)
-    return m_without_c, input_axes_without_c, output_axes_without_c
-
-
-def _adjust_bounding_box_to_real_axes(
-    axes: tuple[str, ...],
-    min_coordinate: ArrayLike,
-    max_coordinate: ArrayLike,
-    output_axes_without_c: tuple[str, ...],
-) -> tuple[tuple[str, ...], ArrayLike, ArrayLike]:
-    """
-    Adjust the bounding box to the real axes of the transformation.
-
-    The bounding box is defined by the user and it's axes may not coincide with the axes of the transformation.
-    """
-    if set(axes) != set(output_axes_without_c):
-        axes_only_in_bb = set(axes) - set(output_axes_without_c)
-        axes_only_in_output = set(output_axes_without_c) - set(axes)
-
-        # let's remove from the bounding box whose axes that are not in the output axes (e.g. querying 2D points with a
-        # 3D bounding box)
-        indices_to_remove_from_bb = [axes.index(ax) for ax in axes_only_in_bb]
-        axes = tuple([ax for ax in axes if ax not in axes_only_in_bb])
-        min_coordinate = np.delete(min_coordinate, indices_to_remove_from_bb)
-        max_coordinate = np.delete(max_coordinate, indices_to_remove_from_bb)
-
-        # if there are axes in the output axes that are not in the bounding box, we need to add them to the bounding box
-        # with a range that includes everything (e.g. querying 3D points with a 2D bounding box)
-        for ax in axes_only_in_output:
-            axes = axes + (ax,)
-            M = np.finfo(np.float32).max - 1
-            min_coordinate = np.append(min_coordinate, -M)
-            max_coordinate = np.append(max_coordinate, M)
-    return axes, min_coordinate, max_coordinate
-
-
 @bounding_box_query.register(SpatialImage)
 @bounding_box_query.register(MultiscaleSpatialImage)
 def _(
@@ -520,9 +457,6 @@
     max_coordinate: list[Number] | ArrayLike,
     target_coordinate_system: str,
 ) -> SpatialImage | MultiscaleSpatialImage | None:
-<<<<<<< HEAD
-    """Implement bounding box query for SpatialImage."""
-=======
     """Implement bounding box query for SpatialImage.
 
     Notes
@@ -530,7 +464,6 @@
     See https://github.com/scverse/spatialdata/pull/151 for a detailed overview of the logic of this code,
     and for the cases the comments refer to.
     """
->>>>>>> 5e414385
     from spatialdata.transformations import get_transformation, set_transformation
 
     min_coordinate = _parse_list_into_array(min_coordinate)
@@ -544,7 +477,6 @@
         max_coordinate=max_coordinate,
     )
 
-<<<<<<< HEAD
     # compute the output axes of the transformation, remove c from input and output axes, return the matrix without c
     # and then build an affine transformation from that
     m_without_c, input_axes_without_c, output_axes_without_c = _get_axes_of_tranformation(
@@ -564,46 +496,6 @@
         axes, min_coordinate, max_coordinate, output_axes_without_c
     )
     assert set(axes) == set(output_axes_without_c)
-=======
-    m_without_c, input_axes_without_c, output_axes_without_c = _get_axes_of_tranformation(
-        image, target_coordinate_system
-    )
-    m_without_c_linear = m_without_c[:-1, :-1]
-    transform_dimension = np.linalg.matrix_rank(m_without_c_linear)
-    transform_coordinate_length = len(output_axes_without_c)
-    data_dim = len(input_axes_without_c)
-
-    assert data_dim in [2, 3]
-    assert transform_dimension in [2, 3]
-    assert transform_coordinate_length in [2, 3]
-    assert not (data_dim == 2 and transform_dimension == 3)
-    assert not (transform_dimension == 3 and transform_coordinate_length == 2)
-    # see explanation in https://github.com/scverse/spatialdata/pull/151
-    if data_dim == 2 and transform_dimension == 2 and transform_coordinate_length == 2:
-        case = 1
-    elif data_dim == 2 and transform_dimension == 2 and transform_coordinate_length == 3:
-        case = 2
-    elif data_dim == 3 and transform_dimension == 2 and transform_coordinate_length == 2:
-        case = 3
-    elif data_dim == 3 and transform_dimension == 2 and transform_coordinate_length == 3:
-        case = 4
-    elif data_dim == 3 and transform_dimension == 3 and transform_coordinate_length == 3:
-        case = 5
-    else:
-        raise RuntimeError("This should not happen")
-
-    if case in [3, 4]:
-        error_message = (
-            f"This case is not supported (data with dimension"
-            f"{data_dim} but transformation with rank {transform_dimension}."
-            f"Please open a GitHub issue if you want to discuss a use case."
-        )
-        raise ValueError(error_message)
-
-    axes, min_coordinate, max_coordinate = _adjust_bounding_box_to_real_axes(
-        axes, min_coordinate, max_coordinate, output_axes_without_c
-    )
->>>>>>> 5e414385
 
     # since the order of the axes is arbitrary, let's adjust the affine transformation without c to match those axes
     spatial_transform_bb_axes = Affine(
@@ -611,7 +503,6 @@
         input_axes=input_axes_without_c,
         output_axes=axes,
     )
-<<<<<<< HEAD
 
     # let's get the bounding box corners and inverse transform then to the intrinsic coordinate system; since we are
     # in case 1 or 5, the transformation is invertible
@@ -620,24 +511,6 @@
         max_coordinate=max_coordinate,
         axes=axes,
     )
-=======
-    assert case in [1, 2, 5]
-    if case in [1, 5]:
-        bounding_box_corners = get_bounding_box_corners(
-            min_coordinate=min_coordinate,
-            max_coordinate=max_coordinate,
-            axes=axes,
-        )
-    else:
-        assert case == 2
-        # TODO: we need to intersect the plane in the extrinsic coordinate system with the 3D bounding box. The
-        #  vertices of this polygons needs to be transformed to the intrinsic coordinate system
-        raise NotImplementedError(
-            "Case 2 (the transformation is embedding 2D data in the 3D space, is not "
-            "implemented yet. Please open a Github issue about this and we will prioritize the "
-            "development."
-        )
->>>>>>> 5e414385
     inverse = spatial_transform_bb_axes.inverse()
     assert isinstance(inverse, Affine)
     rotation_matrix = inverse.matrix[0:-1, 0:-1]
